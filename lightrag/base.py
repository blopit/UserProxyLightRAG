from __future__ import annotations

from abc import ABC, abstractmethod
from enum import Enum
import os
from dotenv import load_dotenv
from dataclasses import dataclass, field
from typing import (
    Any,
    Literal,
    TypedDict,
    TypeVar,
    Callable,
)
from .utils import EmbeddingFunc
from .types import KnowledgeGraph
from .constants import (
    GRAPH_FIELD_SEP,
    DEFAULT_TOP_K,
    DEFAULT_CHUNK_TOP_K,
    DEFAULT_MAX_ENTITY_TOKENS,
    DEFAULT_MAX_RELATION_TOKENS,
    DEFAULT_MAX_TOTAL_TOKENS,
    DEFAULT_HISTORY_TURNS,
    DEFAULT_OLLAMA_MODEL_NAME,
    DEFAULT_OLLAMA_MODEL_TAG,
    DEFAULT_OLLAMA_MODEL_SIZE,
    DEFAULT_OLLAMA_CREATED_AT,
    DEFAULT_OLLAMA_DIGEST,
)

# use the .env that is inside the current folder
# allows to use different .env file for each lightrag instance
# the OS environment variables take precedence over the .env file
load_dotenv(dotenv_path=".env", override=False)


class OllamaServerInfos:
    def __init__(self, name=None, tag=None):
        self._lightrag_name = name or os.getenv(
            "OLLAMA_EMULATING_MODEL_NAME", DEFAULT_OLLAMA_MODEL_NAME
        )
        self._lightrag_tag = tag or os.getenv(
            "OLLAMA_EMULATING_MODEL_TAG", DEFAULT_OLLAMA_MODEL_TAG
        )
        self.LIGHTRAG_SIZE = DEFAULT_OLLAMA_MODEL_SIZE
        self.LIGHTRAG_CREATED_AT = DEFAULT_OLLAMA_CREATED_AT
        self.LIGHTRAG_DIGEST = DEFAULT_OLLAMA_DIGEST

    @property
    def LIGHTRAG_NAME(self):
        return self._lightrag_name

    @LIGHTRAG_NAME.setter
    def LIGHTRAG_NAME(self, value):
        self._lightrag_name = value

    @property
    def LIGHTRAG_TAG(self):
        return self._lightrag_tag

    @LIGHTRAG_TAG.setter
    def LIGHTRAG_TAG(self, value):
        self._lightrag_tag = value

    @property
    def LIGHTRAG_MODEL(self):
        return f"{self._lightrag_name}:{self._lightrag_tag}"


class TextChunkSchema(TypedDict):
    tokens: int
    content: str
    full_doc_id: str
    chunk_order_index: int


T = TypeVar("T")


@dataclass
class QueryParam:
    """Configuration parameters for query execution in LightRAG."""

    mode: Literal["local", "global", "hybrid", "naive", "mix", "bypass"] = "mix"
    """Specifies the retrieval mode:
    - "local": Focuses on context-dependent information.
    - "global": Utilizes global knowledge.
    - "hybrid": Combines local and global retrieval methods.
    - "naive": Performs a basic search without advanced techniques.
    - "mix": Integrates knowledge graph and vector retrieval.
    """

    only_need_context: bool = False
    """If True, only returns the retrieved context without generating a response."""

    only_need_prompt: bool = False
    """If True, only returns the generated prompt without producing a response."""

    response_type: str = "Multiple Paragraphs"
    """Defines the response format. Examples: 'Multiple Paragraphs', 'Single Paragraph', 'Bullet Points'."""

    stream: bool = False
    """If True, enables streaming output for real-time responses."""

    top_k: int = int(os.getenv("TOP_K", str(DEFAULT_TOP_K)))
    """Number of top items to retrieve. Represents entities in 'local' mode and relationships in 'global' mode."""

    chunk_top_k: int = int(os.getenv("CHUNK_TOP_K", str(DEFAULT_CHUNK_TOP_K)))
    """Number of text chunks to retrieve initially from vector search and keep after reranking.
    If None, defaults to top_k value.
    """

    max_entity_tokens: int = int(
        os.getenv("MAX_ENTITY_TOKENS", str(DEFAULT_MAX_ENTITY_TOKENS))
    )
    """Maximum number of tokens allocated for entity context in unified token control system."""

    max_relation_tokens: int = int(
        os.getenv("MAX_RELATION_TOKENS", str(DEFAULT_MAX_RELATION_TOKENS))
    )
    """Maximum number of tokens allocated for relationship context in unified token control system."""

    max_total_tokens: int = int(
        os.getenv("MAX_TOTAL_TOKENS", str(DEFAULT_MAX_TOTAL_TOKENS))
    )
    """Maximum total tokens budget for the entire query context (entities + relations + chunks + system prompt)."""

    hl_keywords: list[str] = field(default_factory=list)
    """List of high-level keywords to prioritize in retrieval."""

    ll_keywords: list[str] = field(default_factory=list)
    """List of low-level keywords to refine retrieval focus."""

    # TODO: Deprecated - history message have negtive effect on query performance
    conversation_history: list[dict[str, str]] = field(default_factory=list)
    """Stores past conversation history to maintain context.
    Format: [{"role": "user/assistant", "content": "message"}].
    """

    # TODO: Deprecated - history message have negtive effect on query performance
    history_turns: int = int(os.getenv("HISTORY_TURNS", str(DEFAULT_HISTORY_TURNS)))
    """Number of complete conversation turns (user-assistant pairs) to consider in the response context."""

    model_func: Callable[..., object] | None = None
    """Optional override for the LLM model function to use for this specific query.
    If provided, this will be used instead of the global model function.
    This allows using different models for different query modes.
    """

    user_prompt: str | None = None
    """User-provided prompt for the query.
    If proivded, this will be use instead of the default vaulue from prompt template.
    """

    enable_rerank: bool = os.getenv("RERANK_BY_DEFAULT", "true").lower() == "true"
    """Enable reranking for retrieved text chunks. If True but no rerank model is configured, a warning will be issued.
    Default is True to enable reranking when rerank model is available.
    """


@dataclass
class StorageNameSpace(ABC):
    namespace: str
    workspace: str
    global_config: dict[str, Any]

    async def initialize(self):
        """Initialize the storage"""
        pass

    async def finalize(self):
        """Finalize the storage"""
        pass

    @abstractmethod
    async def index_done_callback(self) -> None:
        """Commit the storage operations after indexing"""

    @abstractmethod
    async def drop(self) -> dict[str, str]:
        """Drop all data from storage and clean up resources

        This abstract method defines the contract for dropping all data from a storage implementation.
        Each storage type must implement this method to:
        1. Clear all data from memory and/or external storage
        2. Remove any associated storage files if applicable
        3. Reset the storage to its initial state
        4. Handle cleanup of any resources
        5. Notify other processes if necessary
        6. This action should persistent the data to disk immediately.

        Returns:
            dict[str, str]: Operation status and message with the following format:
                {
                    "status": str,  # "success" or "error"
                    "message": str  # "data dropped" on success, error details on failure
                }

        Implementation specific:
        - On success: return {"status": "success", "message": "data dropped"}
        - On failure: return {"status": "error", "message": "<error details>"}
        - If not supported: return {"status": "error", "message": "unsupported"}
        """


@dataclass
class BaseVectorStorage(StorageNameSpace, ABC):
    embedding_func: EmbeddingFunc
    cosine_better_than_threshold: float = field(default=0.2)
    meta_fields: set[str] = field(default_factory=set)

    @abstractmethod
    async def query(
<<<<<<< HEAD
        self, query: str, top_k: int
=======
        self, query: str, top_k: int, query_embedding: list[float] = None
>>>>>>> d9aa0216
    ) -> list[dict[str, Any]]:
        """Query the vector storage and retrieve top_k results.

        Args:
            query: The query string to search for
            top_k: Number of top results to return
            query_embedding: Optional pre-computed embedding for the query.
                           If provided, skips embedding computation for better performance.
        """

    @abstractmethod
    async def upsert(self, data: dict[str, dict[str, Any]]) -> None:
        """Insert or update vectors in the storage.

        Importance notes for in-memory storage:
        1. Changes will be persisted to disk during the next index_done_callback
        2. Only one process should updating the storage at a time before index_done_callback,
           KG-storage-log should be used to avoid data corruption
        """

    @abstractmethod
    async def delete_entity(self, entity_name: str) -> None:
        """Delete a single entity by its name.

        Importance notes for in-memory storage:
        1. Changes will be persisted to disk during the next index_done_callback
        2. Only one process should updating the storage at a time before index_done_callback,
           KG-storage-log should be used to avoid data corruption
        """

    @abstractmethod
    async def delete_entity_relation(self, entity_name: str) -> None:
        """Delete relations for a given entity.

        Importance notes for in-memory storage:
        1. Changes will be persisted to disk during the next index_done_callback
        2. Only one process should updating the storage at a time before index_done_callback,
           KG-storage-log should be used to avoid data corruption
        """

    @abstractmethod
    async def get_by_id(self, id: str) -> dict[str, Any] | None:
        """Get vector data by its ID

        Args:
            id: The unique identifier of the vector

        Returns:
            The vector data if found, or None if not found
        """
        pass

    @abstractmethod
    async def get_by_ids(self, ids: list[str]) -> list[dict[str, Any]]:
        """Get multiple vector data by their IDs

        Args:
            ids: List of unique identifiers

        Returns:
            List of vector data objects that were found
        """
        pass

    @abstractmethod
    async def delete(self, ids: list[str]):
        """Delete vectors with specified IDs

        Importance notes for in-memory storage:
        1. Changes will be persisted to disk during the next index_done_callback
        2. Only one process should updating the storage at a time before index_done_callback,
           KG-storage-log should be used to avoid data corruption

        Args:
            ids: List of vector IDs to be deleted
        """

    @abstractmethod
    async def get_vectors_by_ids(self, ids: list[str]) -> dict[str, list[float]]:
        """Get vectors by their IDs, returning only ID and vector data for efficiency

        Args:
            ids: List of unique identifiers

        Returns:
            Dictionary mapping IDs to their vector embeddings
            Format: {id: [vector_values], ...}
        """
        pass


@dataclass
class BaseKVStorage(StorageNameSpace, ABC):
    embedding_func: EmbeddingFunc

    @abstractmethod
    async def get_by_id(self, id: str) -> dict[str, Any] | None:
        """Get value by id"""

    @abstractmethod
    async def get_by_ids(self, ids: list[str]) -> list[dict[str, Any]]:
        """Get values by ids"""

    @abstractmethod
    async def filter_keys(self, keys: set[str]) -> set[str]:
        """Return un-exist keys"""

    @abstractmethod
    async def upsert(self, data: dict[str, dict[str, Any]]) -> None:
        """Upsert data

        Importance notes for in-memory storage:
        1. Changes will be persisted to disk during the next index_done_callback
        2. update flags to notify other processes that data persistence is needed
        """

    @abstractmethod
    async def delete(self, ids: list[str]) -> None:
        """Delete specific records from storage by their IDs

        Importance notes for in-memory storage:
        1. Changes will be persisted to disk during the next index_done_callback
        2. update flags to notify other processes that data persistence is needed

        Args:
            ids (list[str]): List of document IDs to be deleted from storage

        Returns:
            None
        """


@dataclass
class BaseGraphStorage(StorageNameSpace, ABC):
    """All operations related to edges in graph should be undirected."""

    embedding_func: EmbeddingFunc

    @abstractmethod
    async def has_node(self, node_id: str) -> bool:
        """Check if a node exists in the graph.

        Args:
            node_id: The ID of the node to check

        Returns:
            True if the node exists, False otherwise
        """

    @abstractmethod
    async def has_edge(self, source_node_id: str, target_node_id: str) -> bool:
        """Check if an edge exists between two nodes.

        Args:
            source_node_id: The ID of the source node
            target_node_id: The ID of the target node

        Returns:
            True if the edge exists, False otherwise
        """

    @abstractmethod
    async def node_degree(self, node_id: str) -> int:
        """Get the degree (number of connected edges) of a node.

        Args:
            node_id: The ID of the node

        Returns:
            The number of edges connected to the node
        """

    @abstractmethod
    async def edge_degree(self, src_id: str, tgt_id: str) -> int:
        """Get the total degree of an edge (sum of degrees of its source and target nodes).

        Args:
            src_id: The ID of the source node
            tgt_id: The ID of the target node

        Returns:
            The sum of the degrees of the source and target nodes
        """

    @abstractmethod
    async def get_node(self, node_id: str) -> dict[str, str] | None:
        """Get node by its ID, returning only node properties.

        Args:
            node_id: The ID of the node to retrieve

        Returns:
            A dictionary of node properties if found, None otherwise
        """

    @abstractmethod
    async def get_edge(
        self, source_node_id: str, target_node_id: str
    ) -> dict[str, str] | None:
        """Get edge properties between two nodes.

        Args:
            source_node_id: The ID of the source node
            target_node_id: The ID of the target node

        Returns:
            A dictionary of edge properties if found, None otherwise
        """

    @abstractmethod
    async def get_node_edges(self, source_node_id: str) -> list[tuple[str, str]] | None:
        """Get all edges connected to a node.

        Args:
            source_node_id: The ID of the node to get edges for

        Returns:
            A list of (source_id, target_id) tuples representing edges,
            or None if the node doesn't exist
        """

    async def get_nodes_batch(self, node_ids: list[str]) -> dict[str, dict]:
        """Get nodes as a batch using UNWIND

        Default implementation fetches nodes one by one.
        Override this method for better performance in storage backends
        that support batch operations.
        """
        result = {}
        for node_id in node_ids:
            node = await self.get_node(node_id)
            if node is not None:
                result[node_id] = node
        return result

    async def node_degrees_batch(self, node_ids: list[str]) -> dict[str, int]:
        """Node degrees as a batch using UNWIND

        Default implementation fetches node degrees one by one.
        Override this method for better performance in storage backends
        that support batch operations.
        """
        result = {}
        for node_id in node_ids:
            degree = await self.node_degree(node_id)
            result[node_id] = degree
        return result

    async def edge_degrees_batch(
        self, edge_pairs: list[tuple[str, str]]
    ) -> dict[tuple[str, str], int]:
        """Edge degrees as a batch using UNWIND also uses node_degrees_batch

        Default implementation calculates edge degrees one by one.
        Override this method for better performance in storage backends
        that support batch operations.
        """
        result = {}
        for src_id, tgt_id in edge_pairs:
            degree = await self.edge_degree(src_id, tgt_id)
            result[(src_id, tgt_id)] = degree
        return result

    async def get_edges_batch(
        self, pairs: list[dict[str, str]]
    ) -> dict[tuple[str, str], dict]:
        """Get edges as a batch using UNWIND

        Default implementation fetches edges one by one.
        Override this method for better performance in storage backends
        that support batch operations.
        """
        result = {}
        for pair in pairs:
            src_id = pair["src"]
            tgt_id = pair["tgt"]
            edge = await self.get_edge(src_id, tgt_id)
            if edge is not None:
                result[(src_id, tgt_id)] = edge
        return result

    async def get_nodes_edges_batch(
        self, node_ids: list[str]
    ) -> dict[str, list[tuple[str, str]]]:
        """Get nodes edges as a batch using UNWIND

        Default implementation fetches node edges one by one.
        Override this method for better performance in storage backends
        that support batch operations.
        """
        result = {}
        for node_id in node_ids:
            edges = await self.get_node_edges(node_id)
            result[node_id] = edges if edges is not None else []
        return result

    @abstractmethod
    async def get_nodes_by_chunk_ids(self, chunk_ids: list[str]) -> list[dict]:
        """Get all nodes that are associated with the given chunk_ids.

        Args:
            chunk_ids (list[str]): A list of chunk IDs to find associated nodes for.

        Returns:
            list[dict]: A list of nodes, where each node is a dictionary of its properties.
                        An empty list if no matching nodes are found.
        """

    @abstractmethod
    async def get_edges_by_chunk_ids(self, chunk_ids: list[str]) -> list[dict]:
        """Get all edges that are associated with the given chunk_ids.

        Args:
            chunk_ids (list[str]): A list of chunk IDs to find associated edges for.

        Returns:
            list[dict]: A list of edges, where each edge is a dictionary of its properties.
                        An empty list if no matching edges are found.
        """
        # Default implementation iterates through all nodes and their edges, which is inefficient.
        # This method should be overridden by subclasses for better performance.
        all_edges = []
        all_labels = await self.get_all_labels()
        processed_edges = set()

        for label in all_labels:
            edges = await self.get_node_edges(label)
            if edges:
                for src_id, tgt_id in edges:
                    # Avoid processing the same edge twice in an undirected graph
                    edge_tuple = tuple(sorted((src_id, tgt_id)))
                    if edge_tuple in processed_edges:
                        continue
                    processed_edges.add(edge_tuple)

                    edge = await self.get_edge(src_id, tgt_id)
                    if edge and "source_id" in edge:
                        source_ids = set(edge["source_id"].split(GRAPH_FIELD_SEP))
                        if not source_ids.isdisjoint(chunk_ids):
                            # Add source and target to the edge dict for easier processing later
                            edge_with_nodes = edge.copy()
                            edge_with_nodes["source"] = src_id
                            edge_with_nodes["target"] = tgt_id
                            all_edges.append(edge_with_nodes)
        return all_edges

    @abstractmethod
    async def upsert_node(self, node_id: str, node_data: dict[str, str]) -> None:
        """Insert a new node or update an existing node in the graph.

        Importance notes for in-memory storage:
        1. Changes will be persisted to disk during the next index_done_callback
        2. Only one process should updating the storage at a time before index_done_callback,
           KG-storage-log should be used to avoid data corruption

        Args:
            node_id: The ID of the node to insert or update
            node_data: A dictionary of node properties
        """

    @abstractmethod
    async def upsert_edge(
        self, source_node_id: str, target_node_id: str, edge_data: dict[str, str]
    ) -> None:
        """Insert a new edge or update an existing edge in the graph.

        Importance notes for in-memory storage:
        1. Changes will be persisted to disk during the next index_done_callback
        2. Only one process should updating the storage at a time before index_done_callback,
           KG-storage-log should be used to avoid data corruption

        Args:
            source_node_id: The ID of the source node
            target_node_id: The ID of the target node
            edge_data: A dictionary of edge properties
        """

    @abstractmethod
    async def delete_node(self, node_id: str) -> None:
        """Delete a node from the graph.

        Importance notes for in-memory storage:
        1. Changes will be persisted to disk during the next index_done_callback
        2. Only one process should updating the storage at a time before index_done_callback,
           KG-storage-log should be used to avoid data corruption

        Args:
            node_id: The ID of the node to delete
        """

    @abstractmethod
    async def remove_nodes(self, nodes: list[str]):
        """Delete multiple nodes

        Importance notes:
        1. Changes will be persisted to disk during the next index_done_callback
        2. Only one process should updating the storage at a time before index_done_callback,
           KG-storage-log should be used to avoid data corruption

        Args:
            nodes: List of node IDs to be deleted
        """

    @abstractmethod
    async def remove_edges(self, edges: list[tuple[str, str]]):
        """Delete multiple edges

        Importance notes:
        1. Changes will be persisted to disk during the next index_done_callback
        2. Only one process should updating the storage at a time before index_done_callback,
           KG-storage-log should be used to avoid data corruption

        Args:
            edges: List of edges to be deleted, each edge is a (source, target) tuple
        """

    @abstractmethod
    async def get_all_labels(self) -> list[str]:
        """Get all labels in the graph.

        Returns:
            A list of all node labels in the graph, sorted alphabetically
        """

    @abstractmethod
    async def get_knowledge_graph(
        self, node_label: str, max_depth: int = 3, max_nodes: int = 1000
    ) -> KnowledgeGraph:
        """
        Retrieve a connected subgraph of nodes where the label includes the specified `node_label`.

        Args:
            node_label: Label of the starting node，* means all nodes
            max_depth: Maximum depth of the subgraph, Defaults to 3
            max_nodes: Maxiumu nodes to return, Defaults to 1000（BFS if possible)

        Returns:
            KnowledgeGraph object containing nodes and edges, with an is_truncated flag
            indicating whether the graph was truncated due to max_nodes limit
        """

    @abstractmethod
    async def get_all_nodes(self) -> list[dict]:
        """Get all nodes in the graph.

        Returns:
            A list of all nodes, where each node is a dictionary of its properties
            (Edge is bidirectional for some storage implementation; deduplication must be handled by the caller)
        """

    @abstractmethod
    async def get_all_edges(self) -> list[dict]:
        """Get all edges in the graph.

        Returns:
            A list of all edges, where each edge is a dictionary of its properties
        """


class DocStatus(str, Enum):
    """Document processing status"""

    PENDING = "pending"
    PROCESSING = "processing"
    PROCESSED = "processed"
    FAILED = "failed"


@dataclass
class DocProcessingStatus:
    """Document processing status data structure"""

    content_summary: str
    """First 100 chars of document content, used for preview"""
    content_length: int
    """Total length of document"""
    file_path: str
    """File path of the document"""
    status: DocStatus
    """Current processing status"""
    created_at: str
    """ISO format timestamp when document was created"""
    updated_at: str
    """ISO format timestamp when document was last updated"""
    track_id: str | None = None
    """Tracking ID for monitoring progress"""
    chunks_count: int | None = None
    """Number of chunks after splitting, used for processing"""
    chunks_list: list[str] | None = field(default_factory=list)
    """List of chunk IDs associated with this document, used for deletion"""
    error_msg: str | None = None
    """Error message if failed"""
    metadata: dict[str, Any] = field(default_factory=dict)
    """Additional metadata"""


@dataclass
class DocStatusStorage(BaseKVStorage, ABC):
    """Base class for document status storage"""

    @abstractmethod
    async def get_status_counts(self) -> dict[str, int]:
        """Get counts of documents in each status"""

    @abstractmethod
    async def get_docs_by_status(
        self, status: DocStatus
    ) -> dict[str, DocProcessingStatus]:
        """Get all documents with a specific status"""

    @abstractmethod
    async def get_docs_by_track_id(
        self, track_id: str
    ) -> dict[str, DocProcessingStatus]:
        """Get all documents with a specific track_id"""

    @abstractmethod
    async def get_docs_paginated(
        self,
        status_filter: DocStatus | None = None,
        page: int = 1,
        page_size: int = 50,
        sort_field: str = "updated_at",
        sort_direction: str = "desc",
    ) -> tuple[list[tuple[str, DocProcessingStatus]], int]:
        """Get documents with pagination support

        Args:
            status_filter: Filter by document status, None for all statuses
            page: Page number (1-based)
            page_size: Number of documents per page (10-200)
            sort_field: Field to sort by ('created_at', 'updated_at', 'id')
            sort_direction: Sort direction ('asc' or 'desc')

        Returns:
            Tuple of (list of (doc_id, DocProcessingStatus) tuples, total_count)
        """

    @abstractmethod
    async def get_all_status_counts(self) -> dict[str, int]:
        """Get counts of documents in each status for all documents

        Returns:
            Dictionary mapping status names to counts
        """


class StoragesStatus(str, Enum):
    """Storages status"""

    NOT_CREATED = "not_created"
    CREATED = "created"
    INITIALIZED = "initialized"
    FINALIZED = "finalized"


@dataclass
class DeletionResult:
    """Represents the result of a deletion operation."""

    status: Literal["success", "not_found", "fail"]
    doc_id: str
    message: str
    status_code: int = 200
    file_path: str | None = None<|MERGE_RESOLUTION|>--- conflicted
+++ resolved
@@ -212,11 +212,7 @@
 
     @abstractmethod
     async def query(
-<<<<<<< HEAD
-        self, query: str, top_k: int
-=======
         self, query: str, top_k: int, query_embedding: list[float] = None
->>>>>>> d9aa0216
     ) -> list[dict[str, Any]]:
         """Query the vector storage and retrieve top_k results.
 
