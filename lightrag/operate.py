import asyncio
import json
import re
from typing import Union
from collections import Counter, defaultdict
import warnings
from .utils import (
    logger,
    clean_str,
    compute_mdhash_id,
    decode_tokens_by_tiktoken,
    encode_string_by_tiktoken,
    is_float_regex,
    list_of_list_to_csv,
    pack_user_ass_to_openai_messages,
    split_string_by_multi_markers,
    truncate_list_by_token_size,
    process_combine_contexts,
    locate_json_string_body_from_string,
)
from .base import (
    BaseGraphStorage,
    BaseKVStorage,
    BaseVectorStorage,
    TextChunkSchema,
    QueryParam,
)
from .prompt import GRAPH_FIELD_SEP, PROMPTS


def chunking_by_token_size(
    content: str, overlap_token_size=128, max_token_size=1024, tiktoken_model="gpt-4o"
):
    tokens = encode_string_by_tiktoken(content, model_name=tiktoken_model)
    results = []
    for index, start in enumerate(
        range(0, len(tokens), max_token_size - overlap_token_size)
    ):
        chunk_content = decode_tokens_by_tiktoken(
            tokens[start : start + max_token_size], model_name=tiktoken_model
        )
        results.append(
            {
                "tokens": min(max_token_size, len(tokens) - start),
                "content": chunk_content.strip(),
                "chunk_order_index": index,
            }
        )
    return results


async def _handle_entity_relation_summary(
    entity_or_relation_name: str,
    description: str,
    global_config: dict,
) -> str:
    use_llm_func: callable = global_config["llm_model_func"]
    llm_max_tokens = global_config["llm_model_max_token_size"]
    tiktoken_model_name = global_config["tiktoken_model_name"]
    summary_max_tokens = global_config["entity_summary_to_max_tokens"]

    tokens = encode_string_by_tiktoken(description, model_name=tiktoken_model_name)
    if len(tokens) < summary_max_tokens:  # No need for summary
        return description
    prompt_template = PROMPTS["summarize_entity_descriptions"]
    use_description = decode_tokens_by_tiktoken(
        tokens[:llm_max_tokens], model_name=tiktoken_model_name
    )
    context_base = dict(
        entity_name=entity_or_relation_name,
        description_list=use_description.split(GRAPH_FIELD_SEP),
    )
    use_prompt = prompt_template.format(**context_base)
    logger.debug(f"Trigger summary: {entity_or_relation_name}")
    summary = await use_llm_func(use_prompt, max_tokens=summary_max_tokens)
    return summary


async def _handle_single_entity_extraction(
    record_attributes: list[str],
    chunk_key: str,
):
    if len(record_attributes) < 4 or record_attributes[0] != '"entity"':
        return None
    # add this record as a node in the G
    entity_name = clean_str(record_attributes[1].upper())
    if not entity_name.strip():
        return None
    entity_type = clean_str(record_attributes[2].upper())
    entity_description = clean_str(record_attributes[3])
    entity_source_id = chunk_key
    return dict(
        entity_name=entity_name,
        entity_type=entity_type,
        description=entity_description,
        source_id=entity_source_id,
    )


async def _handle_single_relationship_extraction(
    record_attributes: list[str],
    chunk_key: str,
):
    if len(record_attributes) < 5 or record_attributes[0] != '"relationship"':
        return None
    # add this record as edge
    source = clean_str(record_attributes[1].upper())
    target = clean_str(record_attributes[2].upper())
    edge_description = clean_str(record_attributes[3])

    edge_keywords = clean_str(record_attributes[4])
    edge_source_id = chunk_key
    weight = (
        float(record_attributes[-1]) if is_float_regex(record_attributes[-1]) else 1.0
    )
    return dict(
        src_id=source,
        tgt_id=target,
        weight=weight,
        description=edge_description,
        keywords=edge_keywords,
        source_id=edge_source_id,
    )


async def _merge_nodes_then_upsert(
    entity_name: str,
    nodes_data: list[dict],
    knowledge_graph_inst: BaseGraphStorage,
    global_config: dict,
):
    already_entitiy_types = []
    already_source_ids = []
    already_description = []

    already_node = await knowledge_graph_inst.get_node(entity_name)
    if already_node is not None:
        already_entitiy_types.append(already_node["entity_type"])
        already_source_ids.extend(
            split_string_by_multi_markers(already_node["source_id"], [GRAPH_FIELD_SEP])
        )
        already_description.append(already_node["description"])

    entity_type = sorted(
        Counter(
            [dp["entity_type"] for dp in nodes_data] + already_entitiy_types
        ).items(),
        key=lambda x: x[1],
        reverse=True,
    )[0][0]
    description = GRAPH_FIELD_SEP.join(
        sorted(set([dp["description"] for dp in nodes_data] + already_description))
    )
    source_id = GRAPH_FIELD_SEP.join(
        set([dp["source_id"] for dp in nodes_data] + already_source_ids)
    )
    description = await _handle_entity_relation_summary(
        entity_name, description, global_config
    )
    node_data = dict(
        entity_type=entity_type,
        description=description,
        source_id=source_id,
    )
    await knowledge_graph_inst.upsert_node(
        entity_name,
        node_data=node_data,
    )
    node_data["entity_name"] = entity_name
    return node_data


async def _merge_edges_then_upsert(
    src_id: str,
    tgt_id: str,
    edges_data: list[dict],
    knowledge_graph_inst: BaseGraphStorage,
    global_config: dict,
):
    already_weights = []
    already_source_ids = []
    already_description = []
    already_keywords = []

    if await knowledge_graph_inst.has_edge(src_id, tgt_id):
        already_edge = await knowledge_graph_inst.get_edge(src_id, tgt_id)
        already_weights.append(already_edge["weight"])
        already_source_ids.extend(
            split_string_by_multi_markers(already_edge["source_id"], [GRAPH_FIELD_SEP])
        )
        already_description.append(already_edge["description"])
        already_keywords.extend(
            split_string_by_multi_markers(already_edge["keywords"], [GRAPH_FIELD_SEP])
        )

    weight = sum([dp["weight"] for dp in edges_data] + already_weights)
    description = GRAPH_FIELD_SEP.join(
        sorted(set([dp["description"] for dp in edges_data] + already_description))
    )
    keywords = GRAPH_FIELD_SEP.join(
        sorted(set([dp["keywords"] for dp in edges_data] + already_keywords))
    )
    source_id = GRAPH_FIELD_SEP.join(
        set([dp["source_id"] for dp in edges_data] + already_source_ids)
    )
    for need_insert_id in [src_id, tgt_id]:
        if not (await knowledge_graph_inst.has_node(need_insert_id)):
            await knowledge_graph_inst.upsert_node(
                need_insert_id,
                node_data={
                    "source_id": source_id,
                    "description": description,
                    "entity_type": '"UNKNOWN"',
                },
            )
    description = await _handle_entity_relation_summary(
        (src_id, tgt_id), description, global_config
    )
    await knowledge_graph_inst.upsert_edge(
        src_id,
        tgt_id,
        edge_data=dict(
            weight=weight,
            description=description,
            keywords=keywords,
            source_id=source_id,
        ),
    )

    edge_data = dict(
        src_id=src_id,
        tgt_id=tgt_id,
        description=description,
        keywords=keywords,
    )

    return edge_data


async def extract_entities(
    chunks: dict[str, TextChunkSchema],
    knowledge_graph_inst: BaseGraphStorage,
    entity_vdb: BaseVectorStorage,
    relationships_vdb: BaseVectorStorage,
    global_config: dict,
) -> Union[BaseGraphStorage, None]:
    use_llm_func: callable = global_config["llm_model_func"]
    entity_extract_max_gleaning = global_config["entity_extract_max_gleaning"]

    ordered_chunks = list(chunks.items())
    # add language and example number params to prompt
    language = global_config["addon_params"].get("language",PROMPTS["DEFAULT_LANGUAGE"])
    example_number = global_config["addon_params"].get("example_number", None)
    if example_number and example_number<len(PROMPTS["entity_extraction_examples"]):
        examples="\n".join(PROMPTS["entity_extraction_examples"][:int(example_number)])
    else:
        examples="\n".join(PROMPTS["entity_extraction_examples"])    
    
    entity_extract_prompt = PROMPTS["entity_extraction"]
    context_base = dict(
        tuple_delimiter=PROMPTS["DEFAULT_TUPLE_DELIMITER"],
        record_delimiter=PROMPTS["DEFAULT_RECORD_DELIMITER"],
        completion_delimiter=PROMPTS["DEFAULT_COMPLETION_DELIMITER"],
        entity_types=",".join(PROMPTS["DEFAULT_ENTITY_TYPES"]),
        examples=examples,
        language=language)
    
    continue_prompt = PROMPTS["entiti_continue_extraction"]
    if_loop_prompt = PROMPTS["entiti_if_loop_extraction"]

    already_processed = 0
    already_entities = 0
    already_relations = 0

    async def _process_single_content(chunk_key_dp: tuple[str, TextChunkSchema]):
        nonlocal already_processed, already_entities, already_relations
        chunk_key = chunk_key_dp[0]
        chunk_dp = chunk_key_dp[1]
        content = chunk_dp["content"]
        hint_prompt = entity_extract_prompt.format(**context_base, input_text=content)
        final_result = await use_llm_func(hint_prompt)
        history = pack_user_ass_to_openai_messages(hint_prompt, final_result)
        for now_glean_index in range(entity_extract_max_gleaning):
            glean_result = await use_llm_func(continue_prompt, history_messages=history)

            history += pack_user_ass_to_openai_messages(continue_prompt, glean_result)
            final_result += glean_result
            if now_glean_index == entity_extract_max_gleaning - 1:
                break

            if_loop_result: str = await use_llm_func(
                if_loop_prompt, history_messages=history
            )
            if_loop_result = if_loop_result.strip().strip('"').strip("'").lower()
            if if_loop_result != "yes":
                break

        records = split_string_by_multi_markers(
            final_result,
            [context_base["record_delimiter"], context_base["completion_delimiter"]],
        )

        maybe_nodes = defaultdict(list)
        maybe_edges = defaultdict(list)
        for record in records:
            record = re.search(r"\((.*)\)", record)
            if record is None:
                continue
            record = record.group(1)
            record_attributes = split_string_by_multi_markers(
                record, [context_base["tuple_delimiter"]]
            )
            if_entities = await _handle_single_entity_extraction(
                record_attributes, chunk_key
            )
            if if_entities is not None:
                maybe_nodes[if_entities["entity_name"]].append(if_entities)
                continue

            if_relation = await _handle_single_relationship_extraction(
                record_attributes, chunk_key
            )
            if if_relation is not None:
                maybe_edges[(if_relation["src_id"], if_relation["tgt_id"])].append(
                    if_relation
                )
        already_processed += 1
        already_entities += len(maybe_nodes)
        already_relations += len(maybe_edges)
        now_ticks = PROMPTS["process_tickers"][
            already_processed % len(PROMPTS["process_tickers"])
        ]
        print(
            f"{now_ticks} Processed {already_processed} chunks, {already_entities} entities(duplicated), {already_relations} relations(duplicated)\r",
            end="",
            flush=True,
        )
        return dict(maybe_nodes), dict(maybe_edges)

    # use_llm_func is wrapped in ascynio.Semaphore, limiting max_async callings
    results = await asyncio.gather(
        *[_process_single_content(c) for c in ordered_chunks]
    )
    print()  # clear the progress bar
    maybe_nodes = defaultdict(list)
    maybe_edges = defaultdict(list)
    for m_nodes, m_edges in results:
        for k, v in m_nodes.items():
            maybe_nodes[k].extend(v)
        for k, v in m_edges.items():
            maybe_edges[tuple(sorted(k))].extend(v)
    all_entities_data = await asyncio.gather(
        *[
            _merge_nodes_then_upsert(k, v, knowledge_graph_inst, global_config)
            for k, v in maybe_nodes.items()
        ]
    )
    all_relationships_data = await asyncio.gather(
        *[
            _merge_edges_then_upsert(k[0], k[1], v, knowledge_graph_inst, global_config)
            for k, v in maybe_edges.items()
        ]
    )
    if not len(all_entities_data):
        logger.warning("Didn't extract any entities, maybe your LLM is not working")
        return None
    if not len(all_relationships_data):
        logger.warning(
            "Didn't extract any relationships, maybe your LLM is not working"
        )
        return None

    if entity_vdb is not None:
        data_for_vdb = {
            compute_mdhash_id(dp["entity_name"], prefix="ent-"): {
                "content": dp["entity_name"] + dp["description"],
                "entity_name": dp["entity_name"],
            }
            for dp in all_entities_data
        }
        await entity_vdb.upsert(data_for_vdb)

    if relationships_vdb is not None:
        data_for_vdb = {
            compute_mdhash_id(dp["src_id"] + dp["tgt_id"], prefix="rel-"): {
                "src_id": dp["src_id"],
                "tgt_id": dp["tgt_id"],
                "content": dp["keywords"]
                + dp["src_id"]
                + dp["tgt_id"]
                + dp["description"],
            }
            for dp in all_relationships_data
        }
        await relationships_vdb.upsert(data_for_vdb)

    return knowledge_graph_inst

async def kg_query(
    query,
    knowledge_graph_inst: BaseGraphStorage,
    entities_vdb: BaseVectorStorage,
    relationships_vdb: BaseVectorStorage,
    text_chunks_db: BaseKVStorage[TextChunkSchema],
    query_param: QueryParam,
    global_config: dict,
) -> str:
    context = None
    example_number = global_config["addon_params"].get("example_number", None)
    if example_number and example_number < len(PROMPTS["keywords_extraction_examples"]):
        examples = "\n".join(PROMPTS["keywords_extraction_examples"][:int(example_number)])
    else:
        examples="\n".join(PROMPTS["keywords_extraction_examples"])
    
    # Set mode
    if query_param.mode not in ["local", "global", "hybrid"]:
        logger.error(f"Unknown mode {query_param.mode} in kg_query")
        return PROMPTS["fail_response"]
    
    # LLM generate keywords
    use_model_func = global_config["llm_model_func"]
    kw_prompt_temp = PROMPTS["keywords_extraction"]
    kw_prompt = kw_prompt_temp.format(query=query,examples=examples)
    result = await use_model_func(kw_prompt)    
    logger.info(f"kw_prompt result:")
    print(result)
    try:
        json_text = locate_json_string_body_from_string(result)
        keywords_data = json.loads(json_text)
<<<<<<< HEAD
        hl_keywords = keywords_data.get("high_level_keywords", [])
        ll_keywords = keywords_data.get("low_level_keywords", [])
    
    # Handle parsing error
    except json.JSONDecodeError as e:
        print(f"JSON parsing error: {e} {result}")
        return PROMPTS["fail_response"]
    
    # Handdle keywords missing
    if hl_keywords == [] and ll_keywords == []:
        logger.warning("low_level_keywords and high_level_keywords is empty")
        return PROMPTS["fail_response"]    
    if ll_keywords == [] and query_param.mode in ["local","hybrid"]:
        logger.warning("low_level_keywords is empty")
        return PROMPTS["fail_response"]
    else:
        ll_keywords = ", ".join(ll_keywords)
    if hl_keywords == [] and query_param.mode in ["global","hybrid"]:
        logger.warning("high_level_keywords is empty")
        return PROMPTS["fail_response"]
    else:
        hl_keywords = ", ".join(hl_keywords)
    
    # Build context
    keywords = [ll_keywords, hl_keywords]    
    context = await _build_query_context(
=======
        keywords = keywords_data.get("low_level_keywords", [])
        keywords = ", ".join(keywords)
    except json.JSONDecodeError:
        try:
            result = (
                result.replace(kw_prompt[:-1], "")
                .replace("user", "")
                .replace("model", "")
                .strip()
            )
            result = "{" + result.split("{")[-1].split("}")[0] + "}"

            keywords_data = json.loads(result)
            keywords = keywords_data.get("low_level_keywords", [])
            keywords = ", ".join(keywords)
        # Handle parsing error
        except json.JSONDecodeError as e:
            print(f"JSON parsing error: {e}")
            return PROMPTS["fail_response"]
    if keywords:
        context = await _build_local_query_context(
>>>>>>> 123811d6
            keywords,
            knowledge_graph_inst,
            entities_vdb,
            relationships_vdb,
            text_chunks_db,
            query_param,
        )
    
    if query_param.only_need_context:
        return context
    if context is None:
        return PROMPTS["fail_response"]
    sys_prompt_temp = PROMPTS["rag_response"]
    sys_prompt = sys_prompt_temp.format(
        context_data=context, response_type=query_param.response_type
        )
    if query_param.only_need_prompt:
        return sys_prompt
    response = await use_model_func(
        query,
        system_prompt=sys_prompt,
        )
    if len(response) > len(sys_prompt):
        response = (
            response.replace(sys_prompt, "")
            .replace("user", "")
            .replace("model", "")
            .replace(query, "")
            .replace("<system>", "")
            .replace("</system>", "")
            .strip()
        )

    return response


async def _build_query_context(
    query: list,
    knowledge_graph_inst: BaseGraphStorage,
    entities_vdb: BaseVectorStorage,
    relationships_vdb: BaseVectorStorage,
    text_chunks_db: BaseKVStorage[TextChunkSchema],
    query_param: QueryParam,
    ):
    ll_kewwords, hl_keywrds = query[0], query[1]
    if query_param.mode in ["local", "hybrid"]:
        if ll_kewwords == "":
            ll_entities_context,ll_relations_context,ll_text_units_context = "","",""
            warnings.warn("Low Level context is None. Return empty Low entity/relationship/source")
            query_param.mode = "global"
        else:
            ll_entities_context,ll_relations_context,ll_text_units_context = await _get_node_data(
                ll_kewwords,
                knowledge_graph_inst,
                entities_vdb,
                text_chunks_db,
                query_param        
                )        
    if query_param.mode in ["global", "hybrid"]:
        if hl_keywrds == "":
            hl_entities_context,hl_relations_context,hl_text_units_context = "","",""
            warnings.warn("High Level context is None. Return empty High entity/relationship/source")
            query_param.mode = "local"
        else:
            hl_entities_context,hl_relations_context,hl_text_units_context = await _get_edge_data(
                hl_keywrds,
                knowledge_graph_inst,
                relationships_vdb,
                text_chunks_db,
                query_param
                )
    if query_param.mode == 'hybrid':
        entities_context,relations_context,text_units_context = combine_contexts(
            [hl_entities_context,ll_entities_context],
            [hl_relations_context,ll_relations_context],
            [hl_text_units_context,ll_text_units_context]
            )            
    elif query_param.mode == 'local':
        entities_context,relations_context,text_units_context = ll_entities_context,ll_relations_context,ll_text_units_context
    elif query_param.mode == 'global':
        entities_context,relations_context,text_units_context = hl_entities_context,hl_relations_context,hl_text_units_context
    return f"""
# -----Entities-----
# ```csv
# {entities_context}
# ```
# -----Relationships-----
# ```csv
# {relations_context}
# ```
# -----Sources-----
# ```csv
# {text_units_context}
# ```
# """



async def _get_node_data(
    query,
    knowledge_graph_inst: BaseGraphStorage,
    entities_vdb: BaseVectorStorage,
    text_chunks_db: BaseKVStorage[TextChunkSchema],
    query_param: QueryParam,
):
    # 获取相似的实体
    results = await entities_vdb.query(query, top_k=query_param.top_k)
    if not len(results):
        return None
    # 获取实体信息
    node_datas = await asyncio.gather(
        *[knowledge_graph_inst.get_node(r["entity_name"]) for r in results]
    )
    if not all([n is not None for n in node_datas]):
        logger.warning("Some nodes are missing, maybe the storage is damaged")
    
    # 获取实体的度
    node_degrees = await asyncio.gather(
        *[knowledge_graph_inst.node_degree(r["entity_name"]) for r in results]
    )
    node_datas = [
        {**n, "entity_name": k["entity_name"], "rank": d}
        for k, n, d in zip(results, node_datas, node_degrees)
        if n is not None
    ]  # what is this text_chunks_db doing.  dont remember it in airvx.  check the diagram.
    # 根据实体获取文本片段
    use_text_units = await _find_most_related_text_unit_from_entities(
        node_datas, query_param, text_chunks_db, knowledge_graph_inst
    )
    # 获取关联的边
    use_relations = await _find_most_related_edges_from_entities(
        node_datas, query_param, knowledge_graph_inst
    )
    logger.info(
        f"Local query uses {len(node_datas)} entites, {len(use_relations)} relations, {len(use_text_units)} text units"
    )    

    # 构建提示词
    entites_section_list = [["id", "entity", "type", "description", "rank"]]
    for i, n in enumerate(node_datas):
        entites_section_list.append(
            [
                i,
                n["entity_name"],
                n.get("entity_type", "UNKNOWN"),
                n.get("description", "UNKNOWN"),
                n["rank"],
            ]
        )
    entities_context = list_of_list_to_csv(entites_section_list)

    relations_section_list = [
        ["id", "source", "target", "description", "keywords", "weight", "rank"]
    ]
    for i, e in enumerate(use_relations):
        relations_section_list.append(
            [
                i,
                e["src_tgt"][0],
                e["src_tgt"][1],
                e["description"],
                e["keywords"],
                e["weight"],
                e["rank"],
            ]
        )
    relations_context = list_of_list_to_csv(relations_section_list)

    text_units_section_list = [["id", "content"]]
    for i, t in enumerate(use_text_units):
        text_units_section_list.append([i, t["content"]])
    text_units_context = list_of_list_to_csv(text_units_section_list)
    return entities_context,relations_context,text_units_context


async def _find_most_related_text_unit_from_entities(
    node_datas: list[dict],
    query_param: QueryParam,
    text_chunks_db: BaseKVStorage[TextChunkSchema],
    knowledge_graph_inst: BaseGraphStorage,
):
    text_units = [
        split_string_by_multi_markers(dp["source_id"], [GRAPH_FIELD_SEP])
        for dp in node_datas
    ]
    edges = await asyncio.gather(
        *[knowledge_graph_inst.get_node_edges(dp["entity_name"]) for dp in node_datas]
    )
    all_one_hop_nodes = set()
    for this_edges in edges:
        if not this_edges:
            continue
        all_one_hop_nodes.update([e[1] for e in this_edges])

    all_one_hop_nodes = list(all_one_hop_nodes)
    all_one_hop_nodes_data = await asyncio.gather(
        *[knowledge_graph_inst.get_node(e) for e in all_one_hop_nodes]
    )

    # Add null check for node data
    all_one_hop_text_units_lookup = {
        k: set(split_string_by_multi_markers(v["source_id"], [GRAPH_FIELD_SEP]))
        for k, v in zip(all_one_hop_nodes, all_one_hop_nodes_data)
        if v is not None and "source_id" in v  # Add source_id check
    }

    all_text_units_lookup = {}
    for index, (this_text_units, this_edges) in enumerate(zip(text_units, edges)):
        for c_id in this_text_units:
            if c_id not in all_text_units_lookup:
                all_text_units_lookup[c_id] = {
                    "data": await text_chunks_db.get_by_id(c_id),
                    "order": index,
                    "relation_counts": 0,
                }

            if this_edges:
                for e in this_edges:
                    if (
                        e[1] in all_one_hop_text_units_lookup
                        and c_id in all_one_hop_text_units_lookup[e[1]]
                    ):
                        all_text_units_lookup[c_id]["relation_counts"] += 1

    # Filter out None values and ensure data has content
    all_text_units = [
        {"id": k, **v}
        for k, v in all_text_units_lookup.items()
        if v is not None and v.get("data") is not None and "content" in v["data"]
    ]

    if not all_text_units:
        logger.warning("No valid text units found")
        return []

    all_text_units = sorted(
        all_text_units, key=lambda x: (x["order"], -x["relation_counts"])
    )

    all_text_units = truncate_list_by_token_size(
        all_text_units,
        key=lambda x: x["data"]["content"],
        max_token_size=query_param.max_token_for_text_unit,
    )

    all_text_units = [t["data"] for t in all_text_units]
    return all_text_units


async def _find_most_related_edges_from_entities(
    node_datas: list[dict],
    query_param: QueryParam,
    knowledge_graph_inst: BaseGraphStorage,
):
    all_related_edges = await asyncio.gather(
        *[knowledge_graph_inst.get_node_edges(dp["entity_name"]) for dp in node_datas]
    )
    all_edges = []
    seen = set()

    for this_edges in all_related_edges:
        for e in this_edges:
            sorted_edge = tuple(sorted(e))
            if sorted_edge not in seen:
                seen.add(sorted_edge)
                all_edges.append(sorted_edge)

    all_edges_pack = await asyncio.gather(
        *[knowledge_graph_inst.get_edge(e[0], e[1]) for e in all_edges]
    )
    all_edges_degree = await asyncio.gather(
        *[knowledge_graph_inst.edge_degree(e[0], e[1]) for e in all_edges]
    )
    all_edges_data = [
        {"src_tgt": k, "rank": d, **v}
        for k, v, d in zip(all_edges, all_edges_pack, all_edges_degree)
        if v is not None
    ]
    all_edges_data = sorted(
        all_edges_data, key=lambda x: (x["rank"], x["weight"]), reverse=True
    )
    all_edges_data = truncate_list_by_token_size(
        all_edges_data,
        key=lambda x: x["description"],
        max_token_size=query_param.max_token_for_global_context,
    )
    return all_edges_data


<<<<<<< HEAD
async def _get_edge_data(
=======
async def global_query(
    query,
    knowledge_graph_inst: BaseGraphStorage,
    entities_vdb: BaseVectorStorage,
    relationships_vdb: BaseVectorStorage,
    text_chunks_db: BaseKVStorage[TextChunkSchema],
    query_param: QueryParam,
    global_config: dict,
) -> str:
    context = None
    use_model_func = global_config["llm_model_func"]

    kw_prompt_temp = PROMPTS["keywords_extraction"]
    kw_prompt = kw_prompt_temp.format(query=query)
    result = await use_model_func(kw_prompt)
    json_text = locate_json_string_body_from_string(result)

    try:
        keywords_data = json.loads(json_text)
        keywords = keywords_data.get("high_level_keywords", [])
        keywords = ", ".join(keywords)
    except json.JSONDecodeError:
        try:
            result = (
                result.replace(kw_prompt[:-1], "")
                .replace("user", "")
                .replace("model", "")
                .strip()
            )
            result = "{" + result.split("{")[-1].split("}")[0] + "}"

            keywords_data = json.loads(result)
            keywords = keywords_data.get("high_level_keywords", [])
            keywords = ", ".join(keywords)

        except json.JSONDecodeError as e:
            # Handle parsing error
            print(f"JSON parsing error: {e}")
            return PROMPTS["fail_response"]
    if keywords:
        context = await _build_global_query_context(
            keywords,
            knowledge_graph_inst,
            entities_vdb,
            relationships_vdb,
            text_chunks_db,
            query_param,
        )

    if query_param.only_need_context:
        return context
    if context is None:
        return PROMPTS["fail_response"]

    sys_prompt_temp = PROMPTS["rag_response"]
    sys_prompt = sys_prompt_temp.format(
        context_data=context, response_type=query_param.response_type
    )
    response = await use_model_func(
        query,
        system_prompt=sys_prompt,
    )
    if len(response) > len(sys_prompt):
        response = (
            response.replace(sys_prompt, "")
            .replace("user", "")
            .replace("model", "")
            .replace(query, "")
            .replace("<system>", "")
            .replace("</system>", "")
            .strip()
        )

    return response


async def _build_global_query_context(
>>>>>>> 123811d6
    keywords,
    knowledge_graph_inst: BaseGraphStorage,
    relationships_vdb: BaseVectorStorage,
    text_chunks_db: BaseKVStorage[TextChunkSchema],
    query_param: QueryParam,
):
    results = await relationships_vdb.query(keywords, top_k=query_param.top_k)

    if not len(results):
        return None

    edge_datas = await asyncio.gather(
        *[knowledge_graph_inst.get_edge(r["src_id"], r["tgt_id"]) for r in results]
    )

    if not all([n is not None for n in edge_datas]):
        logger.warning("Some edges are missing, maybe the storage is damaged")
    edge_degree = await asyncio.gather(
        *[knowledge_graph_inst.edge_degree(r["src_id"], r["tgt_id"]) for r in results]
    )
    edge_datas = [
        {"src_id": k["src_id"], "tgt_id": k["tgt_id"], "rank": d, **v}
        for k, v, d in zip(results, edge_datas, edge_degree)
        if v is not None
    ]
    edge_datas = sorted(
        edge_datas, key=lambda x: (x["rank"], x["weight"]), reverse=True
    )
    edge_datas = truncate_list_by_token_size(
        edge_datas,
        key=lambda x: x["description"],
        max_token_size=query_param.max_token_for_global_context,
    )

    use_entities = await _find_most_related_entities_from_relationships(
        edge_datas, query_param, knowledge_graph_inst
    )
    use_text_units = await _find_related_text_unit_from_relationships(
        edge_datas, query_param, text_chunks_db, knowledge_graph_inst
    )
    logger.info(
        f"Global query uses {len(use_entities)} entites, {len(edge_datas)} relations, {len(use_text_units)} text units"
    )

    relations_section_list = [
        ["id", "source", "target", "description", "keywords", "weight", "rank"]
    ]
    for i, e in enumerate(edge_datas):
        relations_section_list.append(
            [
                i,
                e["src_id"],
                e["tgt_id"],
                e["description"],
                e["keywords"],
                e["weight"],
                e["rank"],
            ]
        )
    relations_context = list_of_list_to_csv(relations_section_list)

    entites_section_list = [["id", "entity", "type", "description", "rank"]]
    for i, n in enumerate(use_entities):
        entites_section_list.append(
            [
                i,
                n["entity_name"],
                n.get("entity_type", "UNKNOWN"),
                n.get("description", "UNKNOWN"),
                n["rank"],
            ]
        )
    entities_context = list_of_list_to_csv(entites_section_list)

    text_units_section_list = [["id", "content"]]
    for i, t in enumerate(use_text_units):
        text_units_section_list.append([i, t["content"]])
    text_units_context = list_of_list_to_csv(text_units_section_list)
    return entities_context,relations_context,text_units_context



async def _find_most_related_entities_from_relationships(
    edge_datas: list[dict],
    query_param: QueryParam,
    knowledge_graph_inst: BaseGraphStorage,
):
    entity_names = []
    seen = set()

    for e in edge_datas:
        if e["src_id"] not in seen:
            entity_names.append(e["src_id"])
            seen.add(e["src_id"])
        if e["tgt_id"] not in seen:
            entity_names.append(e["tgt_id"])
            seen.add(e["tgt_id"])

    node_datas = await asyncio.gather(
        *[knowledge_graph_inst.get_node(entity_name) for entity_name in entity_names]
    )

    node_degrees = await asyncio.gather(
        *[knowledge_graph_inst.node_degree(entity_name) for entity_name in entity_names]
    )
    node_datas = [
        {**n, "entity_name": k, "rank": d}
        for k, n, d in zip(entity_names, node_datas, node_degrees)
    ]

    node_datas = truncate_list_by_token_size(
        node_datas,
        key=lambda x: x["description"],
        max_token_size=query_param.max_token_for_local_context,
    )

    return node_datas


async def _find_related_text_unit_from_relationships(
    edge_datas: list[dict],
    query_param: QueryParam,
    text_chunks_db: BaseKVStorage[TextChunkSchema],
    knowledge_graph_inst: BaseGraphStorage,
):
    text_units = [
        split_string_by_multi_markers(dp["source_id"], [GRAPH_FIELD_SEP])
        for dp in edge_datas
    ]

    all_text_units_lookup = {}

    for index, unit_list in enumerate(text_units):
        for c_id in unit_list:
            if c_id not in all_text_units_lookup:
                all_text_units_lookup[c_id] = {
                    "data": await text_chunks_db.get_by_id(c_id),
                    "order": index,
                }

    if any([v is None for v in all_text_units_lookup.values()]):
        logger.warning("Text chunks are missing, maybe the storage is damaged")
    all_text_units = [
        {"id": k, **v} for k, v in all_text_units_lookup.items() if v is not None
    ]
    all_text_units = sorted(all_text_units, key=lambda x: x["order"])
    all_text_units = truncate_list_by_token_size(
        all_text_units,
        key=lambda x: x["data"]["content"],
        max_token_size=query_param.max_token_for_text_unit,
    )
    all_text_units: list[TextChunkSchema] = [t["data"] for t in all_text_units]

    return all_text_units


<<<<<<< HEAD
def combine_contexts(entities, relationships, sources):
=======
async def hybrid_query(
    query,
    knowledge_graph_inst: BaseGraphStorage,
    entities_vdb: BaseVectorStorage,
    relationships_vdb: BaseVectorStorage,
    text_chunks_db: BaseKVStorage[TextChunkSchema],
    query_param: QueryParam,
    global_config: dict,
) -> str:
    low_level_context = None
    high_level_context = None
    use_model_func = global_config["llm_model_func"]

    kw_prompt_temp = PROMPTS["keywords_extraction"]
    kw_prompt = kw_prompt_temp.format(query=query)

    result = await use_model_func(kw_prompt)
    json_text = locate_json_string_body_from_string(result)
    try:
        keywords_data = json.loads(json_text)
        hl_keywords = keywords_data.get("high_level_keywords", [])
        ll_keywords = keywords_data.get("low_level_keywords", [])
        hl_keywords = ", ".join(hl_keywords)
        ll_keywords = ", ".join(ll_keywords)
    except json.JSONDecodeError:
        try:
            result = (
                result.replace(kw_prompt[:-1], "")
                .replace("user", "")
                .replace("model", "")
                .strip()
            )
            result = "{" + result.split("{")[-1].split("}")[0] + "}"
            keywords_data = json.loads(result)
            hl_keywords = keywords_data.get("high_level_keywords", [])
            ll_keywords = keywords_data.get("low_level_keywords", [])
            hl_keywords = ", ".join(hl_keywords)
            ll_keywords = ", ".join(ll_keywords)
        # Handle parsing error
        except json.JSONDecodeError as e:
            print(f"JSON parsing error: {e}")
            return PROMPTS["fail_response"]

    if ll_keywords:
        low_level_context = await _build_local_query_context(
            ll_keywords,
            knowledge_graph_inst,
            entities_vdb,
            text_chunks_db,
            query_param,
        )

    if hl_keywords:
        high_level_context = await _build_global_query_context(
            hl_keywords,
            knowledge_graph_inst,
            entities_vdb,
            relationships_vdb,
            text_chunks_db,
            query_param,
        )

    context = combine_contexts(high_level_context, low_level_context)

    if query_param.only_need_context:
        return context
    if context is None:
        return PROMPTS["fail_response"]

    sys_prompt_temp = PROMPTS["rag_response"]
    sys_prompt = sys_prompt_temp.format(
        context_data=context, response_type=query_param.response_type
    )
    response = await use_model_func(
        query,
        system_prompt=sys_prompt,
    )
    if len(response) > len(sys_prompt):
        response = (
            response.replace(sys_prompt, "")
            .replace("user", "")
            .replace("model", "")
            .replace(query, "")
            .replace("<system>", "")
            .replace("</system>", "")
            .strip()
        )
    return response


def combine_contexts(high_level_context, low_level_context):
>>>>>>> 123811d6
    # Function to extract entities, relationships, and sources from context strings
    hl_entities, ll_entities = entities[0], entities[1]
    hl_relationships, ll_relationships = relationships[0],relationships[1]
    hl_sources, ll_sources = sources[0], sources[1]
    # Combine and deduplicate the entities
    combined_entities = process_combine_contexts(hl_entities, ll_entities)

    # Combine and deduplicate the relationships
    combined_relationships = process_combine_contexts(
        hl_relationships, ll_relationships
    )

    # Combine and deduplicate the sources
    combined_sources = process_combine_contexts(hl_sources, ll_sources)

    return combined_entities, combined_relationships, combined_sources


async def naive_query(
    query,
    chunks_vdb: BaseVectorStorage,
    text_chunks_db: BaseKVStorage[TextChunkSchema],
    query_param: QueryParam,
    global_config: dict,
):
    use_model_func = global_config["llm_model_func"]
    results = await chunks_vdb.query(query, top_k=query_param.top_k)
    if not len(results):
        return PROMPTS["fail_response"]
    chunks_ids = [r["id"] for r in results]
    chunks = await text_chunks_db.get_by_ids(chunks_ids)

    maybe_trun_chunks = truncate_list_by_token_size(
        chunks,
        key=lambda x: x["content"],
        max_token_size=query_param.max_token_for_text_unit,
    )
    logger.info(f"Truncate {len(chunks)} to {len(maybe_trun_chunks)} chunks")
    section = "\n--New Chunk--\n".join([c["content"] for c in maybe_trun_chunks])
    if query_param.only_need_context:
        return section
    sys_prompt_temp = PROMPTS["naive_rag_response"]
    sys_prompt = sys_prompt_temp.format(
        content_data=section, response_type=query_param.response_type
    )
    if query_param.only_need_prompt:
        return sys_prompt
    response = await use_model_func(
        query,
        system_prompt=sys_prompt,
    )

    if len(response) > len(sys_prompt):
        response = (
            response[len(sys_prompt) :]
            .replace(sys_prompt, "")
            .replace("user", "")
            .replace("model", "")
            .replace(query, "")
            .replace("<system>", "")
            .replace("</system>", "")
            .strip()
        )

    return response<|MERGE_RESOLUTION|>--- conflicted
+++ resolved
@@ -427,7 +427,6 @@
     try:
         json_text = locate_json_string_body_from_string(result)
         keywords_data = json.loads(json_text)
-<<<<<<< HEAD
         hl_keywords = keywords_data.get("high_level_keywords", [])
         ll_keywords = keywords_data.get("low_level_keywords", [])
     
@@ -454,29 +453,6 @@
     # Build context
     keywords = [ll_keywords, hl_keywords]    
     context = await _build_query_context(
-=======
-        keywords = keywords_data.get("low_level_keywords", [])
-        keywords = ", ".join(keywords)
-    except json.JSONDecodeError:
-        try:
-            result = (
-                result.replace(kw_prompt[:-1], "")
-                .replace("user", "")
-                .replace("model", "")
-                .strip()
-            )
-            result = "{" + result.split("{")[-1].split("}")[0] + "}"
-
-            keywords_data = json.loads(result)
-            keywords = keywords_data.get("low_level_keywords", [])
-            keywords = ", ".join(keywords)
-        # Handle parsing error
-        except json.JSONDecodeError as e:
-            print(f"JSON parsing error: {e}")
-            return PROMPTS["fail_response"]
-    if keywords:
-        context = await _build_local_query_context(
->>>>>>> 123811d6
             keywords,
             knowledge_graph_inst,
             entities_vdb,
@@ -766,87 +742,7 @@
     return all_edges_data
 
 
-<<<<<<< HEAD
 async def _get_edge_data(
-=======
-async def global_query(
-    query,
-    knowledge_graph_inst: BaseGraphStorage,
-    entities_vdb: BaseVectorStorage,
-    relationships_vdb: BaseVectorStorage,
-    text_chunks_db: BaseKVStorage[TextChunkSchema],
-    query_param: QueryParam,
-    global_config: dict,
-) -> str:
-    context = None
-    use_model_func = global_config["llm_model_func"]
-
-    kw_prompt_temp = PROMPTS["keywords_extraction"]
-    kw_prompt = kw_prompt_temp.format(query=query)
-    result = await use_model_func(kw_prompt)
-    json_text = locate_json_string_body_from_string(result)
-
-    try:
-        keywords_data = json.loads(json_text)
-        keywords = keywords_data.get("high_level_keywords", [])
-        keywords = ", ".join(keywords)
-    except json.JSONDecodeError:
-        try:
-            result = (
-                result.replace(kw_prompt[:-1], "")
-                .replace("user", "")
-                .replace("model", "")
-                .strip()
-            )
-            result = "{" + result.split("{")[-1].split("}")[0] + "}"
-
-            keywords_data = json.loads(result)
-            keywords = keywords_data.get("high_level_keywords", [])
-            keywords = ", ".join(keywords)
-
-        except json.JSONDecodeError as e:
-            # Handle parsing error
-            print(f"JSON parsing error: {e}")
-            return PROMPTS["fail_response"]
-    if keywords:
-        context = await _build_global_query_context(
-            keywords,
-            knowledge_graph_inst,
-            entities_vdb,
-            relationships_vdb,
-            text_chunks_db,
-            query_param,
-        )
-
-    if query_param.only_need_context:
-        return context
-    if context is None:
-        return PROMPTS["fail_response"]
-
-    sys_prompt_temp = PROMPTS["rag_response"]
-    sys_prompt = sys_prompt_temp.format(
-        context_data=context, response_type=query_param.response_type
-    )
-    response = await use_model_func(
-        query,
-        system_prompt=sys_prompt,
-    )
-    if len(response) > len(sys_prompt):
-        response = (
-            response.replace(sys_prompt, "")
-            .replace("user", "")
-            .replace("model", "")
-            .replace(query, "")
-            .replace("<system>", "")
-            .replace("</system>", "")
-            .strip()
-        )
-
-    return response
-
-
-async def _build_global_query_context(
->>>>>>> 123811d6
     keywords,
     knowledge_graph_inst: BaseGraphStorage,
     relationships_vdb: BaseVectorStorage,
@@ -1003,101 +899,7 @@
     return all_text_units
 
 
-<<<<<<< HEAD
 def combine_contexts(entities, relationships, sources):
-=======
-async def hybrid_query(
-    query,
-    knowledge_graph_inst: BaseGraphStorage,
-    entities_vdb: BaseVectorStorage,
-    relationships_vdb: BaseVectorStorage,
-    text_chunks_db: BaseKVStorage[TextChunkSchema],
-    query_param: QueryParam,
-    global_config: dict,
-) -> str:
-    low_level_context = None
-    high_level_context = None
-    use_model_func = global_config["llm_model_func"]
-
-    kw_prompt_temp = PROMPTS["keywords_extraction"]
-    kw_prompt = kw_prompt_temp.format(query=query)
-
-    result = await use_model_func(kw_prompt)
-    json_text = locate_json_string_body_from_string(result)
-    try:
-        keywords_data = json.loads(json_text)
-        hl_keywords = keywords_data.get("high_level_keywords", [])
-        ll_keywords = keywords_data.get("low_level_keywords", [])
-        hl_keywords = ", ".join(hl_keywords)
-        ll_keywords = ", ".join(ll_keywords)
-    except json.JSONDecodeError:
-        try:
-            result = (
-                result.replace(kw_prompt[:-1], "")
-                .replace("user", "")
-                .replace("model", "")
-                .strip()
-            )
-            result = "{" + result.split("{")[-1].split("}")[0] + "}"
-            keywords_data = json.loads(result)
-            hl_keywords = keywords_data.get("high_level_keywords", [])
-            ll_keywords = keywords_data.get("low_level_keywords", [])
-            hl_keywords = ", ".join(hl_keywords)
-            ll_keywords = ", ".join(ll_keywords)
-        # Handle parsing error
-        except json.JSONDecodeError as e:
-            print(f"JSON parsing error: {e}")
-            return PROMPTS["fail_response"]
-
-    if ll_keywords:
-        low_level_context = await _build_local_query_context(
-            ll_keywords,
-            knowledge_graph_inst,
-            entities_vdb,
-            text_chunks_db,
-            query_param,
-        )
-
-    if hl_keywords:
-        high_level_context = await _build_global_query_context(
-            hl_keywords,
-            knowledge_graph_inst,
-            entities_vdb,
-            relationships_vdb,
-            text_chunks_db,
-            query_param,
-        )
-
-    context = combine_contexts(high_level_context, low_level_context)
-
-    if query_param.only_need_context:
-        return context
-    if context is None:
-        return PROMPTS["fail_response"]
-
-    sys_prompt_temp = PROMPTS["rag_response"]
-    sys_prompt = sys_prompt_temp.format(
-        context_data=context, response_type=query_param.response_type
-    )
-    response = await use_model_func(
-        query,
-        system_prompt=sys_prompt,
-    )
-    if len(response) > len(sys_prompt):
-        response = (
-            response.replace(sys_prompt, "")
-            .replace("user", "")
-            .replace("model", "")
-            .replace(query, "")
-            .replace("<system>", "")
-            .replace("</system>", "")
-            .strip()
-        )
-    return response
-
-
-def combine_contexts(high_level_context, low_level_context):
->>>>>>> 123811d6
     # Function to extract entities, relationships, and sources from context strings
     hl_entities, ll_entities = entities[0], entities[1]
     hl_relationships, ll_relationships = relationships[0],relationships[1]
